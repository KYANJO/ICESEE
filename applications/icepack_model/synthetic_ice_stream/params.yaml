physical-parameters:
  # Domain parameters
  Lx: 50e3        # (m)
  Ly: 12e3        # (m)
  nx: 48         # number of elements in the x-direction
  ny: 32       # number of elements in the y-direction
  degree: 2       # degree of the polynomial basis functions

  # Bedrock slopes 
  b_in: 200       # (m) above sea level at the inflow
  b_out: -400     # (m) at the terminus

  # Surface Elevation
  s_in: 850       # (m)
  s_out: 50       # (m)

  # Guess for initial velocity
  u_in:  20       # (m/yr)
  u_out: 2400     # (m/yr)

modeling-parameters:
  # Model parameters
  T: 255.0                # (K) temperature
  a_in: 1.7               # accumulation rate at the inflow
  da:   -2.7              # change of accumulation rate
  a_in_p: 1.87            # nurged accumulation rate at the inflow
  da_p: -2.835            # nurged change of accumulation rate
  num_years: 250          # number of years to run the model
  timesteps_per_year: 2   # number of timesteps per year

enkf-parameters:
  # Ensemble Kalman Filter parameters
  Nens: 16                      # number of ensemble members (now set in the command line)
<<<<<<< HEAD
  freq_obs: 10              # frequency of observations
  obs_max_time: 220           # maximum time for observations
  obs_start_time: 10             # start time for observations
=======
  freq_obs: 7              # frequency of observations
  obs_max_time: 45           # maximum time for observations
  obs_start_time: 3             # start time for observations
>>>>>>> 9eede4b4

  num_state_vars: 3       # number of state variables  [h,u,v]
  num_param_vars: 1       # number of parameter variables [smb]
  vec_inputs: ['h','u','v','smb']

  # Statistical parameters
  sig_model: 0.1          # model error standard deviation
  sig_obs: 0.1           # observation error standard deviation
  sig_Q: 0.01             # process noise standard deviation

  seed: 1                 # seed for random number generator
  inflation_factor: 1.0          # inflation factor
  localization_flag: False      # localization flag: True, False

  # estimation flags
  joint_estimation: True # joint estimation flag: True, False
  parameter_estimation: True # parameter estimation flag: True, False

  # nurged parameters
  h_nurge_ic: 100         # nurged increment for initial thickness
  u_nurge_ic: 0         # nurged increment for initial velocity
  nurged_entries_percentage: 0.10 #%     # percentage of nurged entries in the state vector

  # enkf model parameters
  model_name: "icepack"               # name of the model
  model_solver: "solver_weertman"     # name of the solver
  filter_type: "EnKF"               # name of the filter: EnKF, DEnKF, EnTKF, EnRSKF
  local_analysis: False            # local analysis flag: True, False, global analysis is default
  parallel_flag: "MPI_model"             # parallel flag: Serial, MPI, MPI_model
  n_modeltasks: 1                     # number of model tasks (for MPI)
  commandlinerun: "True"              # command line run flag: True, False
  execution_flag: 2                   #`execution flag: 0 ->default, 1 -> sequntial, 2 -> even_distribution_of_problem size, 3 -> even_distribution_of_problem size with load balancing
 <|MERGE_RESOLUTION|>--- conflicted
+++ resolved
@@ -31,15 +31,9 @@
 enkf-parameters:
   # Ensemble Kalman Filter parameters
   Nens: 16                      # number of ensemble members (now set in the command line)
-<<<<<<< HEAD
-  freq_obs: 10              # frequency of observations
-  obs_max_time: 220           # maximum time for observations
-  obs_start_time: 10             # start time for observations
-=======
   freq_obs: 7              # frequency of observations
   obs_max_time: 45           # maximum time for observations
   obs_start_time: 3             # start time for observations
->>>>>>> 9eede4b4
 
   num_state_vars: 3       # number of state variables  [h,u,v]
   num_param_vars: 1       # number of parameter variables [smb]
