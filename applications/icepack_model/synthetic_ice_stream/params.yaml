physical-parameters:
  # Domain parameters
  Lx: 50e2        # (m)
  Ly: 12e2        # (m)
  nx: 12         # number of elements in the x-direction
  ny: 8       # number of elements in the y-direction
  degree: 2       # degree of the polynomial basis functions

  # Bedrock slopes 
  b_in: 200       # (m) above sea level at the inflow
  b_out: -400     # (m) at the terminus

  # Surface Elevation
  s_in: 850       # (m)
  s_out: 50       # (m)

  # Guess for initial velocity
  u_in:  20       # (m/yr)
  u_out: 2400     # (m/yr)

modeling-parameters:
  # Model parameters
  T: 255.0                # (K) temperature
  a_in: 1.7               # accumulation rate at the inflow
  da:   -2.7              # change of accumulation rate
<<<<<<< HEAD
  a_in_p: 1.87            # nurged accumulation rate at the inflow
  da_p: -2.835            # nurged change of accumulation rate
  num_years: 80          # number of years to run the model
=======
  a_in_p: 0.17            # nurged accumulation rate at the inflow
  da_p: -0.27           # nurged change of accumulation rate
  num_years: 100          # number of years to run the model
>>>>>>> 82e9b02a
  timesteps_per_year: 2   # number of timesteps per year

enkf-parameters:
  # Ensemble Kalman Filter parameters
  Nens: 16                      # number of ensemble members (now set in the command line)
  freq_obs: 5              # frequency of observations
  obs_max_time: 50          # maximum time for observations
  obs_start_time: 3             # start time for observations

  num_state_vars: 3       # number of state variables  [h,u,v]
  num_param_vars: 1       # number of parameter variables [smb]
  vec_inputs: ['h','u','v','smb']
  observed_params: ['smb']

  # Statistical parameters (based on the number of state variables)
  sig_model: [0.1,0.1,0.1] # model error standard deviation
  sig_obs: [10,6,0.5,0.8]   # observation error standard deviation
  sig_Q: [5,3,0.2,0.8]    # process noise standard deviation

  seed: 1                 # seed for random number generator
  inflation_factor: 1.02          # inflation factor
  localization_flag: False      # localization flag: True, False

  # estimation flags
  joint_estimation: True # joint estimation flag: True, False
  parameter_estimation: True # parameter estimation flag: True, False

  # nurged parameters
  h_nurge_ic: 300         # nurged increment for initial thickness
  u_nurge_ic: 0         # nurged increment for initial velocity
  nurged_entries_percentage: 0.25 #%     # percentage of nurged entries in the state vector

  # enkf model parameters
  model_name: "icepack"               # name of the model
  model_solver: "solver_weertman"     # name of the solver
  filter_type: "EnKF"               # name of the filter: EnKF, DEnKF, EnTKF, EnRSKF
  local_analysis: False           # local analysis flag: True, False, global analysis is default
  parallel_flag: "MPI_model"             # parallel flag: Serial, MPI, MPI_model
  n_modeltasks: 1                     # number of model tasks (for MPI)
  commandlinerun: "True"              # command line run flag: True, False
  execution_flag: 0                  #`execution flag: 0 ->default, 1 -> sequntial, 2 -> even_distribution_of_problem size, 3 -> even_distribution_of_problem size with load balancing
 <|MERGE_RESOLUTION|>--- conflicted
+++ resolved
@@ -23,15 +23,9 @@
   T: 255.0                # (K) temperature
   a_in: 1.7               # accumulation rate at the inflow
   da:   -2.7              # change of accumulation rate
-<<<<<<< HEAD
-  a_in_p: 1.87            # nurged accumulation rate at the inflow
-  da_p: -2.835            # nurged change of accumulation rate
-  num_years: 80          # number of years to run the model
-=======
   a_in_p: 0.17            # nurged accumulation rate at the inflow
   da_p: -0.27           # nurged change of accumulation rate
   num_years: 100          # number of years to run the model
->>>>>>> 82e9b02a
   timesteps_per_year: 2   # number of timesteps per year
 
 enkf-parameters:
